--- conflicted
+++ resolved
@@ -1,204 +1,7 @@
 package List::Lazy;
 our $AUTHORITY = 'cpan:YANICK'; 
 # ABSTRACT: Generate lists lazily
-<<<<<<< HEAD
-
-=head1 SYNOPSIS
-
-    use List::Lazy qw/ lazy_range /;
-
-    my $range = lazy_range( 1, undef )->grep(sub{ $_ % 2})->map( sub { '!' x $_ } );
-
-    say $_ for $range->next(3); # prints ! !!! !!!!!
-
-
-=head1 DESCRIPTION
-
-C<List::Lazy> creates lists that lazily evaluate their next values on-demand.
-
-=head1 EXPORTED FUNCTIONS
-
-Lazy::List doesn't export any function by default, but will export the three following 
-functions on request.
-
-=head2 lazy_list
-
-    my $list  = lazy_list $generator_sub, $state;
-
-A convenience shortcut for the List::Lazy constructor. The C<$state> will be available
-(and can be changed) by the generator subroutine. The generator subroutine is expected
-to return a list of one or more next items of the list. Returning an empty list means
-that the list has reached its end.
-
-    my $even_numbers = lazy_list { $_ += 2 } 0; # will return 2, 4, 6, ...
-
-=head2 lazy_range
-
-    my $range = lazy_range $min, $max, $iterator;
-
-Creates a list iterating over a range of values. C<$min> and C<$max> are required, but C<$max>  can be 
-C<undef> (meaning no upper limit). The C<$iterator> is optional and defaults to the value C<1>. 
-The C<$iterator> can be a number, which will be the step at which the numbers are increased, or a coderef that will 
-be passed the previous value as C<$_>, and is expected to return the next value.
-
-    my $palinumbers = lazy_range 99, undef, sub { do { $_++ } until $_ eq reverse $_; $_ };
-
-    say join ' ', $palinumbers->next(3); # 99 101 111
-
-=head2 lazy_fixed_list
-
-    my $list = lazy_fixed_list @some_array;
-
-Creates a lazy list that will returns the values of the given array. 
-
-=head1 CLASS
-
-=head2 new
-
-    my $list = List::Lazy->new(
-        state => 1,
-        generator => sub {
-            $_++;
-        },
-    );
-
-Creates a lazy list.
-
-=head3 arguments
-
-=over state
-
-The state will be passed to the generator as C<$_>. If it is modified by the generator,
-its new value will be saved for the next invocation.
-
-=over generator
-
-A coderef that generates one or more next items for the list. If it returns an empty list,
-the stream will be considered to be exhausted.
-
-
-=back
-
-=head2 is_done
-
-Returns C<true> is the list is exhausted.
-
-=head2 next($num)
-
-Returns the next C<$num> items of the list (or less if the list doesn't have
-that many items left). C<$num> defaults to C<1>.
-
-    my $range = lazy_range 1, 100;
-
-    while( my $next = $range->next ) {
-        ...
-    }
-
-=head2 reduce
-
-    my $value = $list->reduce( $reducing_sub, $initial_value );
-
-Iterates through the list and reduces its values via the C<$reducing_sub>, which
-will be passed the cumulative value and the next item via C<$a> and C<$b>. 
-If C<$initial_value> is not given, it defaults to the first element of the list.
-
-    my $sum = lazy_range( 1, 100 )->reduce( sub { $a + $b } );
-
-=head2 batch
-
-    my $new_list = $list->batch($n);
-
-Creates a new list where the items of the original list are batched in groups
-of C<$n> (or less for the last batch).
-
-    my $list = lazy_fixed_list( 1..100 )->batch(3);
-    
-    my $x = $list->next;           # $x == [ 1, 2, 3]
-
-=head2 map
-
-    my $new_list = $list->map( $mapper_sub );
-
-Creates a new list by applying the transformation given by C<$mapper_sub> to the
-original list. The sub ill be passed the original next item via C<$_>
-and is expected to return its transformation, which 
-can modify the item, explode it into many items, or suppress it,
-
-
-Note that the new list do a deep clone of the original list's state, so reading
-from the new list won't affect the original list.
-
-    my $recount = ( lazy_range 1, 100 )->map( sub { 1..$_ } );
-    # will return 1 1 2 1 2 3 1 2 3 4 ...
-
-
-=head2 grep
-
-    my $new_list = $list->grep( $filter_sub );
-
-Creates a new list by applying the filtering given by C<$filter_sub> to the
-original list. The sub will be passed the original next item via C<$_>
-and is expected to return a boolean indicating if the item should be kept or not.
-
-
-Note that the new list do a deep clone of the original list's state, so reading
-from the new list won't affect the original list.
-
-    my $odd = ( lazy_range 1, 100 )->grep( sub { $_ % 2 } );
-
-=head2 spy
-
-    my $new_list = $list->spy( $sub );
-
-Creates a new list that will execute the spy C<$sub> for
-every value it sees (with the value assigned to C<$_>). 
-
-If C<$sub> is not given, it'll C<carp> the values.
-
-=head2 until
-
-    my $new_list = $list->until( $condition );
-
-
-Creates a new list that truncates the original list as soon
-as the condition is met.
-
-    my $to_ten = $list->until(sub{ $_ > 10 });
-
-=head2 append
-
-    my $new_list = $list->append( @other_lists );
-
-Creates a new list that will return first the elements of C<$list>,
-and those of the C<@other_lists>. 
-
-Note that the new list do a deep clone of the original lists's state, so reading
-from the new list won't affect the original lists.
-
-    my $range = lazy_range 1..100;
-    my $twice = $range->append( $range );
-
-=head2 prepend
-
-    my $new_list = $list->prepend( @other_lists );
-
-Like C<append>, but prepend the other lists to the current one.
-
-Note that the new list do a deep clone of the original lists's state, so reading
-from the new list won't affect the original lists.
-
-=head2 all
-
-    my @rest = $list->all;
-
-Returns all the remaining values of the list. Be careful: if the list is unbounded, 
-calling C<all()> on it will result into an infinite loop.
-
-
-=cut
-=======
-$List::Lazy::VERSION = '0.1.0';
->>>>>>> 982c51a9
+$List::Lazy::VERSION = '0.2.0';
 
 
 
@@ -426,7 +229,7 @@
 
 =head1 VERSION
 
-version 0.1.0
+version 0.2.0
 
 =head1 SYNOPSIS
 
@@ -527,6 +330,17 @@
 
     my $sum = lazy_range( 1, 100 )->reduce( sub { $a + $b } );
 
+=head2 batch
+
+    my $new_list = $list->batch($n);
+
+Creates a new list where the items of the original list are batched in groups
+of C<$n> (or less for the last batch).
+
+    my $list = lazy_fixed_list( 1..100 )->batch(3);
+    
+    my $x = $list->next;           # $x == [ 1, 2, 3]
+
 =head2 map
 
     my $new_list = $list->map( $mapper_sub );
