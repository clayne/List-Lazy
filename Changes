--- conflicted
+++ resolved
@@ -1,28 +1,15 @@
 Revision history for List-Lazy
 
-<<<<<<< HEAD
-{{$NEXT}}
-  [ API CHANGES ]
-
+0.2.0 2016-11-27
   [ BUG FIXES ]
-  - Sub prototypes were declared before the signatures (not good).
-    Bumped minimal Perl to 5.22. [GH#1]
-
-  [ DOCUMENTATION ]
+    - Sub prototypes were declared before the signatures (not good). Bumped
+      minimal Perl to 5.22. [GH#1]
 
   [ ENHANCEMENTS ]
-  - Add 'batch' method. [GH#2]
-
-  [ NEW FEATURES ]
-=======
-0.1.0 2016-11-25
-  [ ENHANCEMENTS ]
-    - new method 'spy' added.
-    - $::a and $::b are now '$a' and '$b'.
->>>>>>> 982c51a9
+    - Add 'batch' method. [GH#2]
 
   [ STATISTICS ]
-    - code churn: 5 files changed, 66 insertions(+), 7 deletions(-)
+    - code churn: 5 files changed, 54 insertions(+), 7 deletions(-)
 
 0.1.0 2016-11-25
   [ ENHANCEMENTS ]
