Revision history for List-Lazy

<<<<<<< HEAD
{{$NEXT}}
  [ API CHANGES ]

  [ BUG FIXES ]

  [ DOCUMENTATION ]

  [ ENHANCEMENTS ]
  - new method 'spy' added.
  - $::a and $::b are now '$a' and '$b'.

  [ NEW FEATURES ]

  [ STATISTICS ]

0.0.1 2016-11-25
  - First version, unleashed on an unsuspecting world.

=======
0.0.1 2016-11-25
  - First version, unleashed on an unsuspecting world.

>>>>>>> b89084c8
  [ STATISTICS ]
    - code churn: 2 files changed, 25 insertions(+), 1 deletion(-)<|MERGE_RESOLUTION|>--- conflicted
+++ resolved
@@ -1,28 +1,15 @@
 Revision history for List-Lazy
 
-<<<<<<< HEAD
-{{$NEXT}}
-  [ API CHANGES ]
-
-  [ BUG FIXES ]
-
-  [ DOCUMENTATION ]
-
+0.1.0 2016-11-25
   [ ENHANCEMENTS ]
-  - new method 'spy' added.
-  - $::a and $::b are now '$a' and '$b'.
-
-  [ NEW FEATURES ]
+    - new method 'spy' added.
+    - $::a and $::b are now '$a' and '$b'.
 
   [ STATISTICS ]
+    - code churn: 5 files changed, 66 insertions(+), 7 deletions(-)
 
 0.0.1 2016-11-25
   - First version, unleashed on an unsuspecting world.
 
-=======
-0.0.1 2016-11-25
-  - First version, unleashed on an unsuspecting world.
-
->>>>>>> b89084c8
   [ STATISTICS ]
     - code churn: 2 files changed, 25 insertions(+), 1 deletion(-)